# The single source of truth for the OpenSpiel pip dependencies.
# It's preferable to:
# (a) have a set of possible versions for each package that is limited, to
#     reduce the set of valid configurations and reduce the probability that one
#     is failing.
# (b) be resilient to library changes. In particular, we do not want to bump to
#     the next major version of a library without knowing.
# (c) get the bug-fixes. However, it's dependent on each package versionning
#     scheme (e.g. it would be safe to upgrade the patch version in
#     [major].[minor].[patch] for https://semver.org/).
#
# Thus, prefer "==". If you do want (c), you can use the ~= construct.
# See https://www.python.org/dev/peps/pep-0440/#compatible-release
# We do pick the latest version for Tensorflow and Jax on purpose.
pip >= 20.0.2
absl-py == 0.9.0
tensorflow >= 1.15.1
IPython == 5.8.0
tensorflow-probability < 0.8.0, >= 0.7.0
<<<<<<< HEAD
cvxopt == 1.2.5
networkx == 2.4
mock == 4.0.2
matplotlib == 3.2.2
nashpy == 0.0.19
scipy == 1.4.1
attrs == 19.3.0
=======
cvxopt >= 1.2.3
networkx == 2.2
mock == 3.0.5
matplotlib >= 3.1.1
nashpy == 0.0.19
scipy == 1.4.1
attrs >= 19.1.0
>>>>>>> c3db3704
jax == 0.1.67
jaxlib == 0.1.47
dm-haiku == 0.0.1<|MERGE_RESOLUTION|>--- conflicted
+++ resolved
@@ -14,10 +14,9 @@
 # We do pick the latest version for Tensorflow and Jax on purpose.
 pip >= 20.0.2
 absl-py == 0.9.0
-tensorflow >= 1.15.1
+tensorflow == 2.2.0
 IPython == 5.8.0
 tensorflow-probability < 0.8.0, >= 0.7.0
-<<<<<<< HEAD
 cvxopt == 1.2.5
 networkx == 2.4
 mock == 4.0.2
@@ -25,15 +24,6 @@
 nashpy == 0.0.19
 scipy == 1.4.1
 attrs == 19.3.0
-=======
-cvxopt >= 1.2.3
-networkx == 2.2
-mock == 3.0.5
-matplotlib >= 3.1.1
-nashpy == 0.0.19
-scipy == 1.4.1
-attrs >= 19.1.0
->>>>>>> c3db3704
 jax == 0.1.67
 jaxlib == 0.1.47
 dm-haiku == 0.0.1