--- conflicted
+++ resolved
@@ -419,82 +419,7 @@
     except (ValueError, RuntimeError):
       return
 
-<<<<<<< HEAD
-    for state in self.some_states:
-      self.assertNotEqual(
-          public_observation.string_from(state, 0),
-          pyspiel.PublicObservation.INVALID)
-
-  def _check_partition_consistency(
-      self, partition_callbacks: Dict[str, Callable[[int, pyspiel.State], str]],
-      partition_relations: List[Tuple[str, Relation, str]]):
-
-    for player in range(self.game.num_players()):
-      states_representations = collections.defaultdict(dict)
-      partitioned_sets = {
-          name: collections.defaultdict(set)
-          for name in partition_callbacks.keys()
-      }
-      for state in self.some_states:
-        history = state.history_str()
-        for name, callback in partition_callbacks.items():
-          representation = callback(player, state)
-          states_representations[history][name] = representation
-          partitioned_sets[name][representation].add(history)
-
-      for x, relation, y in partition_relations:
-        for state in self.some_states:
-          history = state.history_str()
-          rep_x = states_representations[history][x]
-          rep_y = states_representations[history][y]
-          histories_x = partitioned_sets[x][rep_x]
-          histories_y = partitioned_sets[y][rep_y]
-          if relation == Relation.EQUALS:
-            if histories_x != histories_y:
-              self.assertEqual(
-                  histories_x, histories_y,
-                  self._show_error(player, state, x, relation, y, rep_x, rep_y,
-                                   histories_x, histories_y))
-          elif relation == Relation.SUBSET_OR_EQUALS:
-            if not histories_x.issubset(histories_y):
-              self.assertTrue(
-                  histories_x.issubset(histories_y),
-                  self._show_error(player, state, x, relation, y, rep_x, rep_y,
-                                   histories_x, histories_y))
-          else:
-            raise RuntimeError(f"Unknown relation {relation}")
-
-  def _show_error(self, pl, state, x, relation, y, rep_x, rep_y, histories_x,
-                  histories_y):
-    s = "Observation consistency failed.\n"
-    s += f"It should hold that partition of '{x}' is {relation} of '{y}'\n"
-    s += "Problem occurred while evaluating action history "
-    s += f"'{state.history_str()}' for player {pl}.\n"
-    s += f"The state representation is:\n{state}\n"
-    s += "-" * 80
-    s += "\nDetailed information:\n"
-    s += f"The set of histories that have the same '{x}':\n{histories_x}\n"
-    s += f"The set of histories that have the same '{y}':\n{histories_y}\n"
-    s += f"The set difference is:\n{histories_y - histories_x}\n"
-    s += f"The problematic {x} is '{rep_x}'\n"
-    s += f"The problematic {y} is '{rep_y}'\n"
-    return s
-
-  def test_observation_consistency(self):
-    if self.game_type.dynamics != pyspiel.GameType.Dynamics.SEQUENTIAL:
-      return  # TODO(author13): support also other types of games.
-
-    # TODO(author13): Following games need to be fixed -- they currently
-    # do not pass the observation consistency test.
-    broken_games = [
-        "first_sealed_auction", "hearts", "kuhn_poker", "leduc_poker","leduc_poker_dummy",
-        "lewis_signaling", "liars_dice", "pentago", "phantom_ttt",
-        "tiny_bridge_2p", "tiny_bridge_4p", "tiny_hanabi", "universal_poker"
-    ]
-    if self.game_name in broken_games:
-=======
     if public_observation.string_from(self.some_states[0], 0) is None:
->>>>>>> 1de86649
       return
 
     for state in self.some_states:
