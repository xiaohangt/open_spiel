if (OPEN_SPIEL_BUILDING_WHEEL)
  # When building a wheel, need to use this. See:
  # https://github.com/joerick/cibuildwheel/issues/639#issuecomment-817872369
  message(NOTICE "Building Wheel Detected. Finding Python Interpeter Development.Module")
  find_package(Python3 COMPONENTS Interpreter Development.Module REQUIRED)
  # find_package(Python3 COMPONENTS Interpreter Development)
  unset(OPEN_SPIEL_PYTHONPATH)
  if(DEFINED ENV{PYTHONPATH})
    set (OPEN_SPIEL_PYTHONPATH $ENV{PYTHONPATH})
  endif()
else()
  message(NOTICE "Not building wheel. Finding Python normally...")
  find_package(Python3 COMPONENTS Interpreter Development)
  set(OPEN_SPIEL_PYTHONPATH ${CMAKE_CURRENT_BINARY_DIR}:${CMAKE_CURRENT_SOURCE_DIR}/../..;)
endif()

message(NOTICE "Python executable: ${Python3_EXECUTABLE}")
message(NOTICE "Python include dirs: ${Python3_INCLUDE_DIRS}")
include_directories(SYSTEM ${Python3_INCLUDE_DIRS})

if(Python3_VERSION VERSION_LESS "3.6.0")
  message(FATAL_ERROR
    "Python found ${Python3_VERSION} < 3.6.0")
endif()

# Detect the Python ML frameworks.
if (OPEN_SPIEL_ENABLE_JAX STREQUAL AUTO)
  message(NOTICE "OPEN_SPIEL_ENABLE_JAX set to AUTO. Detecting Jax...")
  execute_process(COMMAND ${CMAKE_CURRENT_SOURCE_DIR}/../scripts/find_jax.sh ${Python3_EXECUTABLE}
                  RESULT_VARIABLE JAX_RET_VAL
                  OUTPUT_VARIABLE JAX_OUT
                  ERROR_VARIABLE JAX_ERR)
  if (JAX_RET_VAL EQUAL 0)
    message(NOTICE "Found, version: ${JAX_OUT}")
    set(OPEN_SPIEL_ENABLE_JAX ON)
  else()
    message(NOTICE "Not found. Enable printing errors in python/CMakeLists.txt to see output.")
    set(OPEN_SPIEL_ENABLE_JAX OFF)
    # message(NOTICE "stdout: ${JAX_OUT}, stderr: ${JAX_ERR}")
  endif()
endif()

if (OPEN_SPIEL_ENABLE_PYTORCH STREQUAL AUTO)
  message(NOTICE "OPEN_SPIEL_ENABLE_PYTORCH set to AUTO. Detecting PyTorch...")
  execute_process(COMMAND ${CMAKE_CURRENT_SOURCE_DIR}/../scripts/find_pytorch.sh ${Python3_EXECUTABLE}
                  RESULT_VARIABLE PYTORCH_RET_VAL
                  OUTPUT_VARIABLE PYTORCH_OUT
                  ERROR_VARIABLE PYTORCH_ERR)
  if (PYTORCH_RET_VAL EQUAL 0)
    message(NOTICE "Found, version: ${PYTORCH_OUT}")
    set(OPEN_SPIEL_ENABLE_PYTORCH ON)
  else()
    message(NOTICE "Not found. Enable printing errors in python/CMakeLists.txt to see output.")
    set(OPEN_SPIEL_ENABLE_PYTORCH OFF)
    # message(NOTICE "stdout: ${PYTORCH_OUT}, stderr: ${PYTORCH_ERR}")
  endif()
endif()

if (OPEN_SPIEL_ENABLE_TENSORFLOW STREQUAL AUTO)
  message(NOTICE "OPEN_SPIEL_ENABLE_TENSORFLOW set to AUTO. Detecting Tensorflow...")
  execute_process(COMMAND ${CMAKE_CURRENT_SOURCE_DIR}/../scripts/find_tensorflow.sh ${Python3_EXECUTABLE}
                  RESULT_VARIABLE TENSORFLOW_RET_VAL
                  OUTPUT_VARIABLE TENSORFLOW_OUT
                  ERROR_VARIABLE TENSORFLOW_ERR)
  if (TENSORFLOW_RET_VAL EQUAL 0)
    message(NOTICE "Found, version: ${TENSORFLOW_OUT}")
    set(OPEN_SPIEL_ENABLE_TENSORFLOW ON)
  else()
    message(NOTICE "Not found. Enable printing errors in python/CMakeLists.txt to see output.")
    set(OPEN_SPIEL_ENABLE_TENSORFLOW OFF)
    # message(NOTICE "stdout: ${TENSORFLOW_OUT}, stderr: ${TENSORFLOW_ERR}")
  endif()
endif()


# List of all Python bindings to add to pyspiel.
set(PYTHON_BINDINGS ${PYTHON_BINDINGS}
  pybind11/algorithms_corr_dist.cc
  pybind11/algorithms_corr_dist.h
  pybind11/algorithms_trajectories.cc
  pybind11/algorithms_trajectories.h
  pybind11/bots.cc
  pybind11/bots.h
  pybind11/games_backgammon.cc
  pybind11/games_backgammon.h
  pybind11/games_bridge.cc
  pybind11/games_bridge.h
  pybind11/games_chess.cc
  pybind11/games_chess.h
  pybind11/games_kuhn_poker.cc
  pybind11/games_kuhn_poker.h
  pybind11/games_negotiation.cc
  pybind11/games_negotiation.h
  pybind11/games_tarok.cc
  pybind11/games_tarok.h
  pybind11/game_transforms.cc
  pybind11/game_transforms.h
  pybind11/observer.cc
  pybind11/observer.h
  pybind11/policy.cc
  pybind11/policy.h
  pybind11/pybind11.h
  pybind11/pyspiel.cc
  pybind11/python_games.cc
  pybind11/python_games.h
  )

# Optional pyspiel sub-modules, which can specify their python bindings.
if (OPEN_SPIEL_BUILD_WITH_GAMUT)
  set (PYTHON_BINDINGS ${PYTHON_BINDINGS}
      ../games/gamut/gamut_pybind11.h
      ../games/gamut/gamut_pybind11.cc
      )
endif()
if (OPEN_SPIEL_BUILD_WITH_XINXIN)
  set (PYTHON_BINDINGS ${PYTHON_BINDINGS}
      ../bots/xinxin/xinxin_pybind11.h
      ../bots/xinxin/xinxin_pybind11.cc
      )
endif()

add_library(pyspiel MODULE ${PYTHON_BINDINGS} ${OPEN_SPIEL_OBJECTS})

# Without this, the binary is called `libpyspiel.so`
set_target_properties(pyspiel PROPERTIES PREFIX "")

# Optional pyspiel-related modules, which can specify their own python tests.
if (OPEN_SPIEL_BUILD_WITH_EIGEN)
  add_library(pyspiel_eigen_test MODULE
    ../eigen/eigen_test_support.h
    ../eigen/pyeig.h
    ../eigen/pyspiel_eigen_test.cc
    ${OPEN_SPIEL_OBJECTS})

  # Without this, the binary is called `libpyspiel_eigen_test.so`
  set_target_properties(pyspiel_eigen_test PROPERTIES PREFIX "")

  set(PYTHON_TESTS ${PYTHON_TESTS}
    ../eigen/eigen_binding_test.py)
endif()
if (OPEN_SPIEL_BUILD_WITH_XINXIN)
  set(PYTHON_TESTS ${PYTHON_TESTS} ../bots/xinxin/xinxin_bot_test.py)
endif()
if (OPEN_SPIEL_BUILD_WITH_GAMUT)
  set(PYTHON_TESTS ${PYTHON_TESTS} ../games/gamut/gamut_test.py)
endif()


# Python tests to run. Start with all the core tests here first, then
# conditionally add other tests based on what has been enabled/detected.
set(PYTHON_TESTS ${PYTHON_TESTS}
  ../integration_tests/api_test.py
  ../integration_tests/playthrough_test.py
  algorithms/action_value_test.py
  algorithms/action_value_vs_best_response_test.py
  algorithms/best_response_test.py
  algorithms/cfr_br_test.py
  algorithms/cfr_test.py
  algorithms/evaluate_bots_test.py
  algorithms/expected_game_score_test.py
  algorithms/external_sampling_mccfr_test.py
  algorithms/fictitious_play_test.py
  algorithms/gambit_test.py
  algorithms/generate_playthrough_test.py
  algorithms/get_all_states_test.py
  algorithms/mcts_test.py
  algorithms/minimax_test.py
  algorithms/noisy_policy_test.py
  algorithms/outcome_sampling_mccfr_test.py
  algorithms/policy_aggregator_joint_test.py
  algorithms/policy_aggregator_test.py
  algorithms/projected_replicator_dynamics_test.py
  algorithms/random_agent_test.py
  bots/bluechip_bridge_test.py
  bots/bluechip_bridge_uncontested_bidding_test.py
  bots/is_mcts_test.py
  bots/uniform_random_test.py
  egt/dynamics_test.py
  egt/heuristic_payoff_table_test.py
  egt/utils_test.py
  environments/catch_test.py
  environments/cliff_walking_test.py
  games/data_test.py
  games/tic_tac_toe_test.py
  mfg/algorithms/best_response_value_test.py
  mfg/algorithms/fictitious_play_test.py
  mfg/algorithms/greedy_policy_test.py
  mfg/algorithms/nash_conv_test.py
  mfg/algorithms/policy_value_test.py
  mfg/games/crowd_modelling_test.py
  tests/bot_test.py
  tests/games_bridge_test.py
  tests/games_sim_test.py
  tests/policy_test.py
  tests/pyspiel_test.py
  tests/rl_environment_test.py
  tests/sampled_stochastic_games_test.py
  tests/tensor_game_utils_test.py
  utils/file_logger_test.py
  utils/lru_cache_test.py
  utils/spawn_test.py
)

# Add Jax tests if it is enabled.
if (OPEN_SPIEL_ENABLE_JAX)
  # Only current JAX test is the bridge supervised learning example below.
  set (PYTHON_TESTS ${PYTHON_TESTS}
    jax/dqn_jax_test.py
    # This test is flaky. TODO(perolat): fix this.
    # See https://github.com/deepmind/open_spiel/issues/602
    # jax/nfsp_jax_test.py
  )
endif()

# Add PyTorch tests if is enabled.
if (OPEN_SPIEL_ENABLE_PYTORCH)
  set(PYTHON_TESTS ${PYTHON_TESTS}
      pytorch/rcfr_pytorch_test.py
      pytorch/dqn_pytorch_test.py
      pytorch/nfsp_pytorch_test.py
      pytorch/deep_cfr_pytorch_test.py
      pytorch/eva_pytorch_test.py
      pytorch/losses/rl_losses_pytorch_test.py
      pytorch/policy_gradient_pytorch_test.py
  )
endif()

# Add Tensorflow tests if is enabled.
if (OPEN_SPIEL_ENABLE_TENSORFLOW)
  set(PYTHON_TESTS ${PYTHON_TESTS}
      algorithms/alpha_zero/evaluator_test.py
      algorithms/alpha_zero/model_test.py
      algorithms/deep_cfr_test.py
      algorithms/deep_cfr_tf2_test.py
      algorithms/discounted_cfr_test.py
      algorithms/dqn_test.py
      algorithms/eva_test.py
      algorithms/exploitability_descent_test.py
      algorithms/exploitability_test.py
      algorithms/losses/rl_losses_test.py
      algorithms/masked_softmax_test.py
      algorithms/neurd_test.py
      algorithms/nfsp_test.py
      algorithms/policy_gradient_test.py
      algorithms/psro_v2/strategy_selectors_test.py
      algorithms/rcfr_test.py
  )
  if (OPEN_SPIEL_ENABLE_PYTHON_MISC)
    set(PYTHON_TESTS ${PYTHON_TESTS}
        algorithms/psro_v2/best_response_oracle_test.py
    )
  endif()
endif()

# Add miscellaneous Python tests if enabled.
# These require extra dependencies like cvxopt, nashpy, or matplotlib
if (OPEN_SPIEL_ENABLE_PYTHON_MISC)
  set(PYTHON_TESTS ${PYTHON_TESTS}
      algorithms/double_oracle_test.py
      algorithms/lp_solver_test.py
      algorithms/response_graph_ucb_test.py
      algorithms/sequence_form_lp_test.py
      algorithms/value_iteration_test.py
      egt/alpharank_test.py
      egt/alpharank_visualizer_test.py
      egt/visualization_test.py
      games/kuhn_poker_test.py
      tests/matrix_game_utils_test.py
  )
endif()

<<<<<<< HEAD
# Tests that are excluded when running via the installed wheel.
# Some bundle data not shipped with the wheel (e.g. playthroughs)
set(WHEEL_EXCLUDED_PYTHON_TESTS
  algorithms/response_graph_ucb_test.py
  games/tic_tac_toe_test.py
  ../integration_tests/playthrough_test.py)

# Create a python test.
foreach(py_test_file IN LISTS PYTHON_TESTS)
  if (NOT (OPEN_SPIEL_BUILDING_WHEEL AND ${py_test_file} IN_LIST WHEEL_EXCLUDED_PYTHON_TESTS))
    get_filename_component(py_test ${py_test_file} NAME_WE)
    add_test(NAME python_${py_test} COMMAND ${Python3_EXECUTABLE} ${CMAKE_CURRENT_SOURCE_DIR}/${py_test_file})

    # We need two elements in the python path: CURRENT_BINARY_DIR to pick up
    # pyspiel.so, and CURRENT_SOURCE_DIR for the Python source files. We use
    # CURRENT_SOURCE_DIR/../.. so that the Python module imports are of the form:
    #  from open_spiel.python import rl_environment.
    set_property(TEST python_${py_test}
        PROPERTY ENVIRONMENT
        PYTHONPATH=${OPEN_SPIEL_PYTHONPATH}
        TEST_SRCDIR=${CMAKE_CURRENT_SOURCE_DIR}/../..)
  endif()
=======
# Create python tests.
foreach(py_test_file IN LISTS PYTHON_TESTS)
  add_test(NAME ${py_test_file} COMMAND ${Python3_EXECUTABLE} ${CMAKE_CURRENT_SOURCE_DIR}/${py_test_file})

  # We need two elements in the python path: CURRENT_BINARY_DIR to pick up
  # pyspiel.so, and CURRENT_SOURCE_DIR for the Python source files. We use
  # CURRENT_SOURCE_DIR/../.. so that the Python module imports are of the form:
  #  from open_spiel.python import rl_environment.
  set_property(TEST ${py_test_file}
      PROPERTY ENVIRONMENT
      PYTHONPATH=${CMAKE_CURRENT_BINARY_DIR}:${CMAKE_CURRENT_SOURCE_DIR}/../..;
      TEST_SRCDIR=${CMAKE_CURRENT_SOURCE_DIR}/../..)
>>>>>>> 526271fa
endforeach(py_test_file)

# Additional tests (running examples as tests)
# We don't generate these automatically because we may want custom parameters.
if (OPEN_SPIEL_ENABLE_JAX AND NOT OPEN_SPIEL_BUILDING_WHEEL)
  add_test(NAME python_examples_bridge_supervised_learning
           COMMAND ${Python3_EXECUTABLE}
           ${CMAKE_CURRENT_SOURCE_DIR}/examples/bridge_supervised_learning.py
           --iterations 10
           --eval_every 5
           --data_path ${CMAKE_CURRENT_SOURCE_DIR}/examples/data/bridge)
  set_property(TEST python_examples_bridge_supervised_learning
      PROPERTY ENVIRONMENT
      PYTHONPATH=${CMAKE_CURRENT_BINARY_DIR}:${CMAKE_CURRENT_SOURCE_DIR}/../..;
      TEST_SRCDIR=${CMAKE_CURRENT_SOURCE_DIR}/../..)
endif()<|MERGE_RESOLUTION|>--- conflicted
+++ resolved
@@ -269,7 +269,6 @@
   )
 endif()
 
-<<<<<<< HEAD
 # Tests that are excluded when running via the installed wheel.
 # Some bundle data not shipped with the wheel (e.g. playthroughs)
 set(WHEEL_EXCLUDED_PYTHON_TESTS
@@ -292,20 +291,6 @@
         PYTHONPATH=${OPEN_SPIEL_PYTHONPATH}
         TEST_SRCDIR=${CMAKE_CURRENT_SOURCE_DIR}/../..)
   endif()
-=======
-# Create python tests.
-foreach(py_test_file IN LISTS PYTHON_TESTS)
-  add_test(NAME ${py_test_file} COMMAND ${Python3_EXECUTABLE} ${CMAKE_CURRENT_SOURCE_DIR}/${py_test_file})
-
-  # We need two elements in the python path: CURRENT_BINARY_DIR to pick up
-  # pyspiel.so, and CURRENT_SOURCE_DIR for the Python source files. We use
-  # CURRENT_SOURCE_DIR/../.. so that the Python module imports are of the form:
-  #  from open_spiel.python import rl_environment.
-  set_property(TEST ${py_test_file}
-      PROPERTY ENVIRONMENT
-      PYTHONPATH=${CMAKE_CURRENT_BINARY_DIR}:${CMAKE_CURRENT_SOURCE_DIR}/../..;
-      TEST_SRCDIR=${CMAKE_CURRENT_SOURCE_DIR}/../..)
->>>>>>> 526271fa
 endforeach(py_test_file)
 
 # Additional tests (running examples as tests)
